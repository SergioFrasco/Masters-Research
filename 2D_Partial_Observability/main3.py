import numpy as np
import matplotlib.pyplot as plt
import pandas as pd
import os
from collections import deque
from tqdm import tqdm
from env import SimpleEnv
from agents import SuccessorAgentFixedPartial  # Import the new path integration agent
from models import Autoencoder
from utils.plotting import generate_save_path
import json
import time
import gc
from utils.plotting import overlay_values_on_grid, visualize_sr, save_all_reward_maps, save_all_wvf, save_max_wvf_maps, save_env_map_pred, generate_save_path
import torch
import torch.nn as nn
import torch.optim as optim
from minigrid.wrappers import ViewSizeWrapper

# Set environment variables to prevent memory issues
os.environ['OMP_NUM_THREADS'] = '1'
os.environ['MKL_NUM_THREADS'] = '1'

class ExperimentRunner:
    """Handles running experiments and collecting results for multiple agents"""

    def __init__(self, env_size=10, num_seeds=5):
        self.env_size = env_size
        self.num_seeds = num_seeds
        self.results = {}

    def run_successor_experiment(self, episodes=5000, max_steps=200, seed=20):
            """Run Master agent experiment with path integration"""
            
            np.random.seed(seed)

            # env = SimpleEnv(size=self.env_size, render_mode='human')
            env = SimpleEnv(size=self.env_size)

            agent = SuccessorAgentFixedPartial(env)  # Use path integration agent

            # Setup torch
            device = torch.device("cuda" if torch.cuda.is_available() else "cpu")
            input_shape = (env.size, env.size, 1)
            ae_model = Autoencoder(input_channels=input_shape[-1]).to(device)
            optimizer = optim.Adam(ae_model.parameters(), lr=0.001)
            loss_fn = nn.MSELoss()

            ae_triggers_per_episode = [] 
            episode_rewards = []
            episode_lengths = []
            epsilon = 1
            epsilon_end = 0.05
            epsilon_decay = 0.9995

            # Track path integration accuracy
            path_integration_errors = []

            for episode in tqdm(range(episodes), desc=f"Masters Successor w/ Path Integration (seed {seed})"):
                obs = env.reset()
                
                # Reset agent for new episode
                agent.reset_path_integration()
                agent.initialize_path_integration(obs)
                
                total_reward = 0
                steps = 0
                trajectory = []
                ae_triggers_this_episode = 0
                episode_path_errors = 0

                # Reset maps for new episode 
                agent.true_reward_map = np.zeros((env.size, env.size))
                agent.wvf = np.zeros((agent.state_size, agent.grid_size, agent.grid_size), dtype=np.float32)
                agent.visited_positions = np.zeros((env.size, env.size), dtype=bool)

                current_state_idx = agent.get_state_index(obs)
                current_action = agent.sample_random_action(obs, epsilon=epsilon)
                current_exp = [current_state_idx, current_action, None, None, None]

                # Track reward achievement for random steps
                reward_achieved = False
                random_steps_remaining = 0

                for step in range(max_steps):
                    # Record position and action for trajectory (using path integration)
                    agent_pos = agent.internal_pos
                    trajectory.append((agent_pos[0], agent_pos[1], current_action))
                    
                    # Take action in environment
                    obs, reward, done, _, _ = env.step(current_action)
                    
                    # Update internal state based on action taken
                    agent.update_internal_state(current_action)
                    
                    # Verify path integration accuracy (optional - can remove for performance)
                    if episode % 100 == 0:  # Check every 100 episodes
                        is_accurate, error_msg = agent.verify_path_integration(obs)
                        if not is_accurate:
                            episode_path_errors += 1
                            if episode_path_errors == 1:  # Print first error of episode
                                print(f"Episode {episode}, Step {step}: {error_msg}")

                    next_state_idx = agent.get_state_index(obs)
                    obs['image'] = obs['image'].T

                    # Complete experience
                    current_exp[2] = next_state_idx
                    current_exp[3] = reward
                    current_exp[4] = done

                    # Check if reward was just achieved
                    if done and not reward_achieved:
                        reward_achieved = True
                        random_steps_remaining = 10

                    # Choose next action - use random if in post-reward phase
                    if random_steps_remaining > 0:
                        next_action = agent.sample_random_action(obs, epsilon=1.0)  # Force random
                        random_steps_remaining -= 1
                    elif step == 0 or episode < 1:  # Warmup period
                        next_action = agent.sample_random_action(obs, epsilon=epsilon)
                    else:
                        next_action = agent.sample_action_with_wvf(obs, epsilon=epsilon)

                    next_exp = [next_state_idx, next_action, None, None, None]

                    # Update agent - always pass next_exp since we're not terminating early
                    agent.update(current_exp, next_exp)

                    # Vision Model
                    # Update the agent's true_reward_map based on current observation
                    agent_position = agent.internal_pos  # Use path integration position

                    # Get the agent's 7x7 view from observation (already processed)
                    agent_view = obs['image'][0]  

                    # Convert to channels last for easier processing
                    normalized_grid = np.zeros((7, 7), dtype=np.float32)

                    # Setting up input for the AE based on agent's partial view
                    normalized_grid[agent_view == 2] = 0.0  # Wall
                    normalized_grid[agent_view == 1] = 0.0  # Open space  
                    normalized_grid[agent_view == 8] = 1.0 

                    # Reshape for the autoencoder (add batch and channel dims)
                    input_grid = normalized_grid[np.newaxis, ..., np.newaxis] 

                    with torch.no_grad():
                        ae_input_tensor = torch.tensor(input_grid, dtype=torch.float32).permute(0, 3, 1, 2).to(device)
                        predicted_reward_map_tensor = ae_model(ae_input_tensor)
                        predicted_reward_map_2d = predicted_reward_map_tensor.squeeze().cpu().numpy()

                    # Mark position as visited (using path integration)
                    agent.visited_positions[agent_position[1], agent_position[0]] = True  # y,x

                    # Learning Signal
                    if done and step < max_steps:
                        agent.true_reward_map[agent_position[1], agent_position[0]] = 1
                    else:
                        agent.true_reward_map[agent_position[1], agent_position[0]] = 0

                    # Map the 7x7 predicted reward map to the 10x10 global map
                    agent_x, agent_y = agent_position
                    ego_center_x = 3  # Center column
                    ego_center_y = 6  # Bottom row
                    agent_dir = agent.internal_dir  # Use path integration direction
                    
                    for view_y in range(7):
                        for view_x in range(7):
                            # Calculate offset from agent's position in ego view
                            dx_ego = view_x - ego_center_x  # -3 to 3
                            dy_ego = view_y - ego_center_y  # -6 to 0
                            
                            # Rotate the offset based on agent's direction to get world offsets
                            if agent_dir == 3:  # Facing up (north)
                                dx_world = dx_ego
                                dy_world = dy_ego
                            elif agent_dir == 0:  # Facing right (east)
                                dx_world = -dy_ego
                                dy_world = dx_ego
                            elif agent_dir == 1:  # Facing down (south)
                                dx_world = -dx_ego
                                dy_world = -dy_ego
                            elif agent_dir == 2:  # Facing left (west)
                                dx_world = dy_ego
                                dy_world = -dx_ego
                            
                            # Calculate global coordinates
                            global_x = agent_x + dx_world
                            global_y = agent_y + dy_world
                            
                            # Check if the global coordinates are within the map bounds
                            if 0 <= global_x < agent.true_reward_map.shape[1] and 0 <= global_y < agent.true_reward_map.shape[0]:
                                # Only update if position hasn't been visited (to preserve ground truth)
                                if not agent.visited_positions[global_y, global_x]:
                                    predicted_value = predicted_reward_map_2d[view_y, view_x]
                                    agent.true_reward_map[global_y, global_x] = predicted_value
    
                    # Extract the 7x7 target from the true reward map corresponding to agent's view
                    target_7x7 = np.zeros((7, 7), dtype=np.float32)
                    
                    agent_x, agent_y = agent_position
                    agent_dir = agent.internal_dir  # Use path integration direction
                    
                    for view_y in range(7):
                        for view_x in range(7):
                            # Calculate offset from agent's position in ego view
                            dx_ego = view_x - ego_center_x  # -3 to 3
                            dy_ego = view_y - ego_center_y  # -6 to 0
                            
                            # Rotate the offset based on agent's direction to get world offsets
                            if agent_dir == 3:  # Facing up (north)
                                dx_world = dx_ego
                                dy_world = dy_ego
                            elif agent_dir == 0:  # Facing right (east)
                                dx_world = -dy_ego
                                dy_world = dx_ego
                            elif agent_dir == 1:  # Facing down (south)
                                dx_world = -dx_ego
                                dy_world = -dy_ego
                            elif agent_dir == 2:  # Facing left (west)
                                dx_world = dy_ego
                                dy_world = -dx_ego
                            
                            # Calculate global coordinates
                            global_x = agent_x + dx_world
                            global_y = agent_y + dy_world
                            
                            # Extract value from true reward map if within bounds
                            if 0 <= global_x < agent.true_reward_map.shape[1] and 0 <= global_y < agent.true_reward_map.shape[0]:
                                target_7x7[view_y, view_x] = agent.true_reward_map[global_y, global_x]
                            else:
                                # Out of bounds positions get 0
                                target_7x7[view_y, view_x] = 0.0

                    trigger_ae_training = False
                    # Check if ANY position in the view has significant error
                    view_error = np.abs(predicted_reward_map_2d - target_7x7)
                    max_error = np.max(view_error)
                    mean_error = np.mean(view_error)

                    if max_error > 0.05 or mean_error > 0.01:
                        trigger_ae_training = True

                    if trigger_ae_training:
                        # print("Training Triggered!")
                        ae_triggers_this_episode += 1 
                        target_tensor = torch.tensor(target_7x7[np.newaxis, ..., np.newaxis], dtype=torch.float32)
                        target_tensor = target_tensor.permute(0, 3, 1, 2).to(device)

                        ae_model.train()
                        optimizer.zero_grad()
                        output = ae_model(ae_input_tensor)
                        loss = loss_fn(output, target_tensor)
                        loss.backward()
                        optimizer.step()
                        
                        step_loss = loss.item()

                    agent.reward_maps.fill(0)  # Reset all maps to zero

                    for y in range(agent.grid_size):
                        for x in range(agent.grid_size):
                            curr_reward = agent.true_reward_map[y, x]
                            idx = y * agent.grid_size + x
                            agent.reward_maps[idx, y, x] = curr_reward

                    # Update agent WVF
                    M_flat = np.mean(agent.M, axis=0)
                    R_flat_all = agent.reward_maps.reshape(agent.state_size, -1)
                    V_all = M_flat @ R_flat_all.T
                    agent.wvf = V_all.T.reshape(agent.state_size, agent.grid_size, agent.grid_size)

                    total_reward += reward
                    steps += 1
                    current_exp = next_exp
                    current_action = next_action

                    # No early termination - always run full 200 steps

                ae_triggers_per_episode.append(ae_triggers_this_episode)
                path_integration_errors.append(episode_path_errors)
                
                # Generate visualizations occasionally
                if episode % 250 == 0:
                    save_all_wvf(agent, save_path=generate_save_path(f"wvfs/wvf_episode_{episode}"))

                    # Saving the SR
                    averaged_M = np.mean(agent.M, axis=0)

                    # Create a figure
                    plt.figure(figsize=(6, 5))
                    im = plt.imshow(averaged_M, cmap='hot')
                    plt.title(f"Averaged SR Matrix (Episode {episode})")
                    plt.colorbar(im, label="SR Value")
                    plt.tight_layout()
                    plt.savefig(generate_save_path(f'sr/averaged_M_{episode}.png'))
                    plt.close()

                    # Create vision plots
                    fig, (ax1, ax2, ax3) = plt.subplots(1, 3, figsize=(18, 5))

                    # Plot predicted 7x7 view
                    ax1.imshow(predicted_reward_map_2d, cmap='viridis')
                    ax1.set_title(f'Predicted 7x7 View - Ep{episode} Step{step}')
                    ax1.plot(3, 6, 'ro', markersize=8, label='Agent')
                    plt.colorbar(ax1.images[0], ax=ax1, fraction=0.046)

                    # Plot target 7x7 view
                    ax2.imshow(target_7x7, cmap='viridis')
                    ax2.set_title(f'Target 7x7 View (Ground Truth)')
                    ax2.plot(3, 6, 'ro', markersize=8, label='Agent')
                    plt.colorbar(ax2.images[0], ax=ax2, fraction=0.046)

                    # Plot true 10x10 reward map
                    ax3.imshow(agent.true_reward_map, cmap='viridis')
                    ax3.set_title(f'True 10x10 Map - Agent at ({agent_x},{agent_y})')
                    ax3.plot(agent_x, agent_y, 'ro', markersize=8, label='Agent')
                    plt.colorbar(ax3.images[0], ax=ax3, fraction=0.046)

                    plt.tight_layout()
                    plt.savefig(generate_save_path(f"vision_plots/maps_ep{episode}_step{step}.png"))
                    plt.close()

                    # Plot path integration accuracy
                    if episode > 0:
                        plt.figure(figsize=(10, 5))
                        plt.plot(path_integration_errors, alpha=0.7, label='Path integration errors per episode')
                        plt.xlabel('Episode')
                        plt.ylabel('Number of Position/Direction Errors')
                        plt.title(f'Path Integration Accuracy (up to ep {episode})')
                        plt.legend()
                        plt.grid(True, alpha=0.3)
                        plt.tight_layout()
                        plt.savefig(generate_save_path(f'path_integration/errors_up_to_ep_{episode}.png'))
                        plt.close()

                    # Plot AE triggers over episodes
                    plt.figure(figsize=(10, 5))
                    
                    window_size = 50
                    if len(ae_triggers_per_episode) >= window_size:
                        smoothed_triggers = np.convolve(ae_triggers_per_episode, 
                                                    np.ones(window_size)/window_size, 
                                                    mode='valid')
                        smooth_episodes = range(window_size//2, len(ae_triggers_per_episode) - window_size//2 + 1)
                    else:
                        smoothed_triggers = ae_triggers_per_episode
                        smooth_episodes = range(len(ae_triggers_per_episode))
                    
                    plt.plot(ae_triggers_per_episode, alpha=0.3, label='Raw triggers per episode')
                    if len(ae_triggers_per_episode) >= window_size:
                        plt.plot(smooth_episodes, smoothed_triggers, color='red', linewidth=2, 
                                label=f'Smoothed (window={window_size})')
                    
                    plt.xlabel('Episode')
                    plt.ylabel('Number of AE Training Triggers')
                    plt.title(f'AE Training Frequency Over Episodes (up to ep {episode})')
                    plt.legend()
                    plt.grid(True, alpha=0.3)
                    plt.tight_layout()
                    plt.savefig(generate_save_path(f'ae_triggers/triggers_up_to_ep_{episode}.png'))
                    plt.close()
                    
                epsilon = max(epsilon_end, epsilon * epsilon_decay)
                episode_rewards.append(total_reward)
                episode_lengths.append(steps)

            # Print final path integration statistics
            total_errors = sum(path_integration_errors)
            print(f"\nPath Integration Summary for seed {seed}:")
            print(f"Total position/direction errors: {total_errors}")
            print(f"Episodes with errors: {sum(1 for x in path_integration_errors if x > 0)}")
            print(f"Average errors per episode: {total_errors / episodes:.4f}")

            return {
                "rewards": episode_rewards,
                "lengths": episode_lengths,
                "final_epsilon": epsilon,
                "algorithm": "Masters Successor w/ Path Integration",
                "path_integration_errors": path_integration_errors,
            }
    
    def run_comparison_experiment(self, episodes=5000, max_steps=200):
        """Run comparison between all agents across multiple seeds"""
        all_results = {}
        
        for seed in range(self.num_seeds):
            print(f"\n=== Running experiments with seed {seed} ===")

            # Run Masters successor with path integration
            successor_results = self.run_successor_experiment(episodes=episodes, max_steps=max_steps, seed=seed)
            
            # Store results
            algorithms = ['Masters Successor w/ Path Integration']
            results_list = [successor_results]
            
            for alg, result in zip(algorithms, results_list):
                if alg not in all_results:
                    all_results[alg] = []
                all_results[alg].append(result)

            # Force cleanup between seeds
            gc.collect()
            if torch.cuda.is_available():
                torch.cuda.empty_cache()
        
        self.results = all_results
        return all_results
    
    def analyze_results(self, window=100):
        """Analyze and plot comparison results"""
        if not self.results:
            print("No results to analyze. Run experiments first.")
            return

        # Create comparison plots
        fig, axes = plt.subplots(2, 3, figsize=(20, 12))  # Added one more subplot for path integration

        # Plot 1: Learning curves (rewards)
        ax1 = axes[0, 0]
        for alg_name, runs in self.results.items():
            all_rewards = np.array([run["rewards"] for run in runs])
            mean_rewards = np.mean(all_rewards, axis=0)
            std_rewards = np.std(all_rewards, axis=0)

            # Rolling average
            mean_smooth = pd.Series(mean_rewards).rolling(window).mean()
            std_smooth = pd.Series(std_rewards).rolling(window).mean()

            x = range(len(mean_smooth))
            ax1.plot(x, mean_smooth, label=f"{alg_name} (mean)", linewidth=2)
            ax1.fill_between(
                x, mean_smooth - std_smooth, mean_smooth + std_smooth, alpha=0.3
            )

        ax1.set_xlabel("Episode")
        ax1.set_ylabel("Average Reward")
        ax1.set_title("Learning Curves (Rewards)")
        ax1.legend()
        ax1.grid(True)

        # Plot 2: Episode lengths
        ax2 = axes[0, 1]
        for alg_name, runs in self.results.items():
            all_lengths = np.array([run["lengths"] for run in runs])
            mean_lengths = np.mean(all_lengths, axis=0)
            std_lengths = np.std(all_lengths, axis=0)

            mean_smooth = pd.Series(mean_lengths).rolling(window).mean()
            std_smooth = pd.Series(std_lengths).rolling(window).mean()

            x = range(len(mean_smooth))
            ax2.plot(x, mean_smooth, label=f"{alg_name} (mean)", linewidth=2)
            ax2.fill_between(
                x, mean_smooth - std_smooth, mean_smooth + std_smooth, alpha=0.3
            )

        ax2.set_xlabel("Episode")
        ax2.set_ylabel("Episode Length (Steps)")
        ax2.set_title("Learning Efficiency (Steps to Goal)")
        ax2.legend()
        ax2.grid(True)

        # Plot 3: Path Integration Accuracy
        ax3 = axes[0, 2]
        for alg_name, runs in self.results.items():
            if "path_integration_errors" in runs[0]:  # Check if this agent has path integration data
                all_errors = np.array([run["path_integration_errors"] for run in runs])
                mean_errors = np.mean(all_errors, axis=0)
                std_errors = np.std(all_errors, axis=0)

                mean_smooth = pd.Series(mean_errors).rolling(window).mean()
                std_smooth = pd.Series(std_errors).rolling(window).mean()

                x = range(len(mean_smooth))
                ax3.plot(x, mean_smooth, label=f"{alg_name} (mean)", linewidth=2)
                ax3.fill_between(
                    x, mean_smooth - std_smooth, mean_smooth + std_smooth, alpha=0.3
                )

        ax3.set_xlabel("Episode")
        ax3.set_ylabel("Path Integration Errors")
        ax3.set_title("Path Integration Accuracy")
        ax3.legend()
        ax3.grid(True)

        # Plot 4: Final performance comparison (last 100 episodes)
        ax4 = axes[1, 0]
        final_rewards = {}
        for alg_name, runs in self.results.items():
            final_100 = []
            for run in runs:
                final_100.extend(run["rewards"][-100:])  # Last 100 episodes
            final_rewards[alg_name] = final_100

        ax4.boxplot(final_rewards.values(), labels=final_rewards.keys())
        ax4.set_ylabel("Reward")
        ax4.set_title("Final Performance (Last 100 Episodes)")
        ax4.grid(True)

        # Plot 5: Summary statistics
        ax5 = axes[1, 1]
        summary_data = []
        for alg_name, runs in self.results.items():
            all_rewards = np.array([run["rewards"] for run in runs])
            final_performance = np.mean([np.mean(run["rewards"][-100:]) for run in runs])
            convergence_episode = self._find_convergence_episode(all_rewards, window)
            
            # Add path integration statistics if available
            total_path_errors = 0
            if "path_integration_errors" in runs[0]:
                total_path_errors = np.sum([np.sum(run["path_integration_errors"]) for run in runs])

            summary_data.append({
                "Algorithm": alg_name,
                "Final Performance": f"{final_performance:.3f}",
                "Convergence Episode": convergence_episode,
                "Total Path Errors": total_path_errors,
            })

        summary_df = pd.DataFrame(summary_data)
        ax5.axis("tight")
        ax5.axis("off")
        table = ax5.table(
            cellText=summary_df.values,
            colLabels=summary_df.columns,
            cellLoc="center",
            loc="center",
        )
        table.auto_set_font_size(False)
        table.set_fontsize(9)
        ax5.set_title("Summary Statistics")

        # Plot 6: Path integration error distribution
        ax6 = axes[1, 2]
        for alg_name, runs in self.results.items():
            if "path_integration_errors" in runs[0]:
                all_errors_flat = []
                for run in runs:
                    all_errors_flat.extend(run["path_integration_errors"])
                
                # Create histogram of error counts
                unique_errors, counts = np.unique(all_errors_flat, return_counts=True)
                ax6.bar(unique_errors, counts, alpha=0.7, label=alg_name)

        ax6.set_xlabel("Errors per Episode")
        ax6.set_ylabel("Frequency")
        ax6.set_title("Path Integration Error Distribution")
        ax6.legend()
        ax6.grid(True, alpha=0.3)

        plt.tight_layout()
        save_path = generate_save_path("experiment_comparison_with_path_integration.png")
        plt.savefig(save_path, dpi=300, bbox_inches="tight")
        print(f"Comparison plot saved to: {save_path}")

        # Save numerical results
        self.save_results()

        return summary_df

    def _find_convergence_episode(self, all_rewards, window):
        """Find approximate convergence episode"""
        mean_rewards = np.mean(all_rewards, axis=0)
        smoothed = pd.Series(mean_rewards).rolling(window).mean()

        # Simple heuristic: convergence when slope becomes small
        if len(smoothed) < window * 2:
            return len(smoothed)

        slopes = np.diff(smoothed[window:])
        convergence_threshold = 0.001

        for i, slope in enumerate(slopes):
            if abs(slope) < convergence_threshold:
                return i + window

        return len(smoothed)

    def save_results(self):
        """Save experimental results to files"""
        timestamp = time.strftime("%Y%m%d_%H%M%S")

        # Save raw results as JSON
        results_file = generate_save_path(f"experiment_results_path_integration_{timestamp}.json")

        # Convert numpy arrays to lists for JSON serialization
        json_results = {}
        for alg_name, runs in self.results.items():
            json_results[alg_name] = []
            for run in runs:
                json_run = {
                    "rewards": [float(r) for r in run["rewards"]],
                    "lengths": [int(l) for l in run["lengths"]],
                    "final_epsilon": float(run["final_epsilon"]),
                    "algorithm": run["algorithm"],
                }
                # Add path integration errors if available
                if "path_integration_errors" in run:
                    json_run["path_integration_errors"] = [int(e) for e in run["path_integration_errors"]]
                
                json_results[alg_name].append(json_run)

        with open(results_file, "w") as f:
            json.dump(json_results, f, indent=2)

        print(f"Results saved to: {results_file}")


def main():
    """Run the experiment comparison with path integration"""
    print("Starting baseline comparison experiment with path integration...")

    # Initialize experiment runner
    runner = ExperimentRunner(env_size=10, num_seeds=3)

    # Run experiments
<<<<<<< HEAD
    results = runner.run_comparison_experiment(episodes=1000, max_steps=300)
=======
    results = runner.run_comparison_experiment(episodes=20000, max_steps=200)
>>>>>>> 9543fd7d

    # Analyze and plot results
    summary = runner.analyze_results(window=100)
    print("\nExperiment Summary:")
    print(summary)

    print("\nExperiment completed! Check the results/ folder for plots and data.")


if __name__ == "__main__":
    main()<|MERGE_RESOLUTION|>--- conflicted
+++ resolved
@@ -56,7 +56,7 @@
             # Track path integration accuracy
             path_integration_errors = []
 
-            for episode in tqdm(range(episodes), desc=f"Masters Successor w/ Path Integration (seed {seed})"):
+            for episode in tqdm(range(episodes), desc=f"Masters Successor (seed {seed})"):
                 obs = env.reset()
                 
                 # Reset agent for new episode
@@ -614,14 +614,10 @@
     print("Starting baseline comparison experiment with path integration...")
 
     # Initialize experiment runner
-    runner = ExperimentRunner(env_size=10, num_seeds=3)
+    runner = ExperimentRunner(env_size=10, num_seeds=1)
 
     # Run experiments
-<<<<<<< HEAD
-    results = runner.run_comparison_experiment(episodes=1000, max_steps=300)
-=======
-    results = runner.run_comparison_experiment(episodes=20000, max_steps=200)
->>>>>>> 9543fd7d
+    results = runner.run_comparison_experiment(episodes=10000, max_steps=200)
 
     # Analyze and plot results
     summary = runner.analyze_results(window=100)
